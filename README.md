
<<<<<<< HEAD
# Go Presigned Post


The `go-presigned-post` package provides a convenient way to generate a presigned POST URL and fields for uploading files to Amazon S3 using HTTP POST requests.
=======
# AWS S3 Presigned POST in Go

The `go-presigned-post` package provides a convenient way to generate a presigned POST URL to securely upload files to Amazon S3 using HTTP POST requests.
>>>>>>> 072a82a0

## Installation

```bash
go get -u github.com/TrueSparrowSystems/go-presigned-post
```

## Usage

```go
package main

import (
	"fmt"
	"github.com/TrueSparrowSystems/go-presigned-post"
)

func main() {
	// Set your AWS credentials and configuration
	awsCredentials := presignedpost.AwsCredentialsAndConfig{
		Region:          "your-aws-region",
		Bucket:          "your-s3-bucket",
		AccessKeyID:     "your-access-key-id",
		SecretAccessKey: "your-secret-access-key",
	}

	// Set the key for the S3 object
	key := "path/to/upload/file.txt"

	// Set optional policy options
	policyOptions := presignedpost.PolicyOptions{
		ExpiryInSeconds:    nil, // Default is 1 hour
		ContentType:        "",  // Content type of the S3 object
		MaxFileSizeInBytes: 0,   // Maximum allowed file size in the policy
		Acl:                "",  // AWS S3 ACL (Access Control List)
		CacheControl:       "",  // Cache control header
	}

	// Generate presigned POST URL and fields
	postUrl, postFields, err := presignedpost.PresignedPostObject(key, awsCredentials, policyOptions)
	if err != nil {
		fmt.Println("Error:", err)
		return
	}

	// Use postUrl and postFields to upload a file using HTTP POST
	// ...

	fmt.Println("Presigned POST URL:", postUrl)
	fmt.Println("Presigned POST Fields:", postFields)
}
```

## Documentation

### `PresignedPostObject`

```go
func PresignedPostObject(key string, awsCredentialsAndConfig presignedpost.AwsCredentialsAndConfig, policyOpts presignedpost.PolicyOptions) (string, presignedpost.PresignedPostRequestFields, error)
```

Generates a presigned POST URL and fields for uploading a file to S3.

- `key`: Key (file path) for the S3 object.
- `awsCredentialsAndConfig`: AWS credentials and configuration.
- `policyOpts`: Policy options (expiration time, content type, etc.).

### `AwsCredentialsAndConfig`

```go
type AwsCredentialsAndConfig struct {
	Region          string // AWS region.
	Bucket          string // AWS S3 bucket.
	AccessKeyID     string // AWS access key.
	SecretAccessKey string // AWS secret access key.
}
```

<<<<<<< HEAD
Represents AWS credentials and configuration.

=======
>>>>>>> 072a82a0
### `PolicyOptions`

```go
type PolicyOptions struct {
	ExpiryInSeconds     *int    // Expiration time in seconds for the policy. Default is 3600.
	ContentType         string  // Content type of the S3 object.
	MaxFileSizeInBytes  int     // Maximum allowed file size in the policy.
	Acl                 string  // AWS S3 ACL (Access Control List). Default is private.
	CacheControl        string  // Cache control header. Default is none.
}
```

<<<<<<< HEAD
Represents options for the policy.

=======
>>>>>>> 072a82a0
### `PresignedPostRequestFields`

```go
type PresignedPostRequestFields struct {
	Key            string `json:"key"`              // S3 object key.
	Bucket         string `json:"bucket"`           // S3 bucket.
	XAmzAlgorithm  string `json:"X-Amz-Algorithm"`  // AWS algorithm header.
	XAmzCredential string `json:"X-Amz-Credential"` // AWS credential header.
	XAmzDate       string `json:"X-Amz-Date"`       // AWS date header.
	Policy         string `json:"Policy"`           // Base64-encoded policy.
	XAmzSignature  string `json:"X-Amz-Signature"`  // AWS signature header.
	ContentType    string `json:"Content-Type"`     // Content type header.
	CacheControl   string `json:"Cache-Control"`    // Cache control header.
	Acl            string `json:"acl"`              // AWS S3 ACL header.
}
```

<<<<<<< HEAD
Represents presigned POST information.


Represents a new policy.

## Contributing

If you find a bug or have an improvement suggestion, feel free to open an issue or submit a pull request.

## License

This project is licensed under the MIT License - see the [LICENSE](LICENSE) file for details.
=======
## Contribution

We welcome more helping hands to make the package better. Feel free to report issues, and raise PRs for fixes & enhancements.

<p align="left">Built with :heart: by <a href="https://truesparrow.com/" target="_blank">True Sparrow</a></p>
>>>>>>> 072a82a0
<|MERGE_RESOLUTION|>--- conflicted
+++ resolved
@@ -1,14 +1,7 @@
 
-<<<<<<< HEAD
-# Go Presigned Post
-
-
-The `go-presigned-post` package provides a convenient way to generate a presigned POST URL and fields for uploading files to Amazon S3 using HTTP POST requests.
-=======
 # AWS S3 Presigned POST in Go
 
 The `go-presigned-post` package provides a convenient way to generate a presigned POST URL to securely upload files to Amazon S3 using HTTP POST requests.
->>>>>>> 072a82a0
 
 ## Installation
 
@@ -87,11 +80,6 @@
 }
 ```
 
-<<<<<<< HEAD
-Represents AWS credentials and configuration.
-
-=======
->>>>>>> 072a82a0
 ### `PolicyOptions`
 
 ```go
@@ -104,11 +92,6 @@
 }
 ```
 
-<<<<<<< HEAD
-Represents options for the policy.
-
-=======
->>>>>>> 072a82a0
 ### `PresignedPostRequestFields`
 
 ```go
@@ -126,23 +109,8 @@
 }
 ```
 
-<<<<<<< HEAD
-Represents presigned POST information.
-
-
-Represents a new policy.
-
-## Contributing
-
-If you find a bug or have an improvement suggestion, feel free to open an issue or submit a pull request.
-
-## License
-
-This project is licensed under the MIT License - see the [LICENSE](LICENSE) file for details.
-=======
 ## Contribution
 
 We welcome more helping hands to make the package better. Feel free to report issues, and raise PRs for fixes & enhancements.
 
-<p align="left">Built with :heart: by <a href="https://truesparrow.com/" target="_blank">True Sparrow</a></p>
->>>>>>> 072a82a0
+<p align="left">Built with :heart: by <a href="https://truesparrow.com/" target="_blank">True Sparrow</a></p>